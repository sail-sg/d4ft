--- conflicted
+++ resolved
@@ -1,13 +1,8 @@
 SHELL          = /bin/bash
 PROJECT_NAME   = d4ft
-<<<<<<< HEAD
-PROJECT_FOLDER = d4ft
-PYTHON_FILES   = $(shell find . -type f -name "*.py" -not -path '*/.venv/*')
-=======
 PROJECT_FOLDER = $(PROJECT_NAME) third_party
 PYTHON_FILES   = $(shell find . -type f -name "*.py" -not -path '*/.venv/*' -not -path './d4ft/integral/obara_saika/boys_table.py')
 CPP_FILES      = $(shell find $(PROJECT_NAME) -type f \( -name "*.h" -o -name "*.cc" \) -not -name "comb.h" -not -path '*/.venv/*')
->>>>>>> b6bb79c6
 BAZEL_FILES    = $(shell find . -type f -name "*BUILD" -o -name "*.bzl" -not -path '*/.venv/*')
 COMMIT_HASH    = $(shell git log -1 --format=%h)
 COPYRIGHT      = "Garena Online Private Limited"
@@ -32,10 +27,6 @@
 cpplint-install:
 	$(call check_install, cpplint)
 
-<<<<<<< HEAD
-# requires go >= 1.16
-bazel-install:
-=======
 clang-format-install:
 	command -v clang-format || sudo apt-get install -y clang-format
 
@@ -47,7 +38,6 @@
 	command -v go || (sudo apt-get install -y golang-1.18 && sudo ln -sf /usr/lib/go-1.18/bin/go /usr/bin/go)
 
 bazel-install: go-install
->>>>>>> b6bb79c6
 	command -v bazel || (go install github.com/bazelbuild/bazelisk@latest && ln -sf $(HOME)/go/bin/bazelisk $(HOME)/go/bin/bazel)
 
 buildifier-install:
@@ -63,15 +53,6 @@
 	$(call check_install, sphinx_rtd_theme)
 	$(call check_install_extra, sphinxcontrib.spelling, sphinxcontrib.spelling pyenchant)
 
-<<<<<<< HEAD
-# python linter
-
-flake8: flake8-install
-	flake8 $(PYTHON_FILES) --count --show-source --statistics --exclude d4ft/integral/obara_saika/boys_table.py
-
-flake8-fix: flake8-install
-	flake8 $(PYTHON_FILES) --exclude d4ft/integral/obara_saika/boys_table.py
-=======
 auditwheel-install:
 	$(call check_install_extra, auditwheel, auditwheel typed-ast patchelf)
 
@@ -93,21 +74,15 @@
 	mypy $(PROJECT_NAME)
 
 # c++ linter
->>>>>>> b6bb79c6
 
-py-format: py-format-install
-	yapf -dr $(PYTHON_FILES) --exclude d4ft/integral/obara_saika/boys_table.py
+cpplint: cpplint-install
+	cpplint $(CPP_FILES)
 
-<<<<<<< HEAD
-py-format-fix: py-format-install
-	yapf -ir $(PYTHON_FILES) --exclude d4ft/integral/obara_saika/boys_table.py
-=======
 clang-format: clang-format-install
 	clang-format --style=file -i $(CPP_FILES) -n --Werror
 
 clang-format-fix: clang-format-install
 	clang-format --style=file -i $(CPP_FILES)
->>>>>>> b6bb79c6
 
 # bazel file linter
 
@@ -116,8 +91,6 @@
 
 buildifier-fix: buildifier-install
 	buildifier -r -lint=fix $(BAZEL_FILES)
-<<<<<<< HEAD
-=======
 
 # bazel build/test
 
@@ -150,7 +123,6 @@
 
 bazel-clean: bazel-install
 	bazel clean --expunge
->>>>>>> b6bb79c6
 
 # documentation
 
@@ -174,14 +146,7 @@
 
 lint: buildifier flake8 py-format # docstyle
 
-<<<<<<< HEAD
-format: py-format-install buildifier-install addlicense-install py-format-fix buildifier-fix addlicense-fix
-
-bazel-test: bazel-install
-	bazel test --test_output=all //tests/... --config=test --spawn_strategy=local --color=yes
-=======
 format: py-format-install buildifier-install addlicense-install py-format-fix clang-format-fix buildifier-fix addlicense-fix
 
 pypi-wheel: auditwheel-install bazel-release
-	ls dist/*.whl -Art | tail -n 1 | xargs auditwheel repair --plat manylinux_2_24_x86_64
->>>>>>> b6bb79c6
+	ls dist/*.whl -Art | tail -n 1 | xargs auditwheel repair --plat manylinux_2_24_x86_64