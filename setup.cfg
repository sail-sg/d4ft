[metadata]
name = d4ft
version = 0.0.1
author = "D4FT Contributors"
author_email = "sail@sea.com"
description = "Differentiable Density Functional Theory"
long_description = file: README.md
long_description_content_type = text/markdown
url = https://github.com/sail-sg/d4ft
project_urls =
    Bug Tracker = https://github.com/sail-sg/d4ft/issues
classifiers =
    Programming Language :: Python :: 3
    Programming Language :: Python :: 3.7
    Programming Language :: Python :: 3.8
    Programming Language :: Python :: 3.9
    Programming Language :: Python :: 3.10
    Programming Language :: Python :: 3.11
    License :: OSI Approved :: Apache Software License
    Operating System :: POSIX :: Linux
    Topic :: Scientific/Engineering :: Artificial Intelligence
    Topic :: Scientific/Engineering :: Chemistry

[options]
packages = find:
python_requires = >=3.7
install_requires =
    ase>=3.22.1
    bs4==0.0.1
    chex==0.1.8
    distrax>=0.1.2
    dm-haiku>=0.0.9
    einops>=0.6.1
    jax-xc>=0.0.7
    jax>=0.3.25
    jaxlib>=0.3.25
    jaxtyping==0.2.15
    matplotlib>=3.6.2
    ml_collections==0.1.1
    mpmath>=1.2.1
    optax>=0.1.4
    pandas>=1.5.2
    pubchempy==1.0.4
    pydantic==1.10.9
    pyscf>=2.1.1
    requests>=2.31.0
    scipy>=1.9.0
    tqdm==4.64.1

[options.packages.find]
include = d4ft*

[options.package_data]
d4ft =
    system/xyz_files/*

[yapf]
based_on_style = yapf
spaces_before_comment = 2
dedent_closing_brackets = true
column_limit = 80
continuation_indent_width = 2

[flake8]
exclude =
    .git
indent_size = 2
extend-ignore =
    E731
    E124
    E402
    E741
    F722
    F821
<<<<<<< HEAD

[pycodestyle]
ignore = E731

[mypy]
files = d4ft/**/*.py
allow_redefinition = True
check_untyped_defs = True
disallow_incomplete_defs = True
disallow_untyped_defs = True
ignore_missing_imports = True
no_implicit_optional = True
pretty = True
show_error_codes = True
show_error_context = True
show_traceback = True
strict_equality = True
strict_optional = True
warn_no_return = True
warn_redundant_casts = True
warn_unreachable = True
warn_unused_configs = True
warn_unused_ignores = True
=======
max-line-length = 80

[pydocstyle]
convention = google

[isort]
profile = black
multi_line_output = 3
indent = 2
line_length = 80

[mypy]
allow_redefinition = True
check_untyped_defs = True
disallow_incomplete_defs = True
disallow_untyped_defs = True
ignore_missing_imports = True
no_implicit_optional = True
pretty = True
show_error_codes = True
show_error_context = True
show_traceback = True
strict_equality = True
strict_optional = True
warn_no_return = True
warn_redundant_casts = True
warn_unreachable = True
warn_unused_configs = True
warn_unused_ignores = True

[doc8]
max-line-length = 250
>>>>>>> b6bb79c6
<|MERGE_RESOLUTION|>--- conflicted
+++ resolved
@@ -72,31 +72,6 @@
     E741
     F722
     F821
-<<<<<<< HEAD
-
-[pycodestyle]
-ignore = E731
-
-[mypy]
-files = d4ft/**/*.py
-allow_redefinition = True
-check_untyped_defs = True
-disallow_incomplete_defs = True
-disallow_untyped_defs = True
-ignore_missing_imports = True
-no_implicit_optional = True
-pretty = True
-show_error_codes = True
-show_error_context = True
-show_traceback = True
-strict_equality = True
-strict_optional = True
-warn_no_return = True
-warn_redundant_casts = True
-warn_unreachable = True
-warn_unused_configs = True
-warn_unused_ignores = True
-=======
 max-line-length = 80
 
 [pydocstyle]
@@ -128,5 +103,4 @@
 warn_unused_ignores = True
 
 [doc8]
-max-line-length = 250
->>>>>>> b6bb79c6
+max-line-length = 250