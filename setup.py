--- conflicted
+++ resolved
@@ -5,19 +5,6 @@
 from setuptools.dist import Distribution
 
 
-<<<<<<< HEAD
-with open(os.path.join(here, "requirements.txt"), encoding="utf-8") as f:
-  requirements = f.read().splitlines()
-setup(
-  name='d4ft',
-  version='0.0.1',
-  packages=find_packages(),
-  install_requires=requirements,
-  extras_require={
-    'dev': ['isort', 'mypy', 'yapf'],
-  }
-)
-=======
 class InstallPlatlib(install):
   """Fix auditwheel error, https://github.com/google/or-tools/issues/616"""
 
@@ -37,5 +24,4 @@
 
 
 if __name__ == '__main__':
-  setup(distclass=BinaryDistribution, cmdclass={'install': InstallPlatlib})
->>>>>>> b6bb79c6
+  setup(distclass=BinaryDistribution, cmdclass={'install': InstallPlatlib})