--- conflicted
+++ resolved
@@ -21,14 +21,9 @@
 from d4ft.config import D4FTConfig
 from d4ft.constants import HARTREE_TO_KCALMOL
 from d4ft.solver.drivers import (
-<<<<<<< HEAD
-  incore_cgto_direct_opt_dft, incore_cgto_pyscf_dft_benchmark,
-  incore_cgto_scf_dft
-=======
   incore_cgto_direct_opt_dft,
   incore_cgto_pyscf_dft_benchmark,
   incore_cgto_scf_dft,
->>>>>>> b6bb79c6
 )
 
 FLAGS = flags.FLAGS
@@ -41,7 +36,6 @@
 
 config_flags.DEFINE_config_file(name="config", default="d4ft/config.py")
 
-<<<<<<< HEAD
 
 def main(_: Any) -> None:
   config.update("jax_enable_x64", FLAGS.use_f64)
@@ -68,34 +62,6 @@
 
     e_barrier = e[systems[2]] - e[systems[1]] - e[systems[0]]
 
-=======
-
-def main(_: Any) -> None:
-  config.update("jax_enable_x64", FLAGS.use_f64)
-
-  cfg: D4FTConfig = FLAGS.config
-  print(cfg)
-
-  if FLAGS.run == "direct":
-    incore_cgto_direct_opt_dft(cfg)
-
-  elif FLAGS.run == "scf":
-    incore_cgto_scf_dft(cfg)
-
-  elif FLAGS.run == "pyscf":
-    incore_cgto_pyscf_dft_benchmark(cfg)
-
-  elif FLAGS.run == "reaction":
-    systems = FLAGS.reaction.split("_")
-
-    e = {}
-    for system in systems:
-      cfg.mol_cfg.mol = f"bh76_{system}"
-      e[system] = incore_cgto_direct_opt_dft(cfg)
-
-    e_barrier = e[systems[2]] - e[systems[1]] - e[systems[0]]
-
->>>>>>> b6bb79c6
     for system in systems:
       logging.info(f"e_{system} = {e[system]} Ha")
     logging.info(
