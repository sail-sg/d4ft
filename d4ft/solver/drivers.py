--- conflicted
+++ resolved
@@ -55,14 +55,8 @@
   cgto = CGTO.from_cart(cgto_cart)
 
   # TODO: intor.split() for pmap / batched
-<<<<<<< HEAD
   s2 = obsa.angular_static_args(*[cgto.pgto.angular] * 2)
   s4 = obsa.angular_static_args(*[cgto.pgto.angular] * 4)
-  incore_energy_tensors = incore_int_sym(cgto, s2, s4)
-  return incore_energy_tensors, pyscf_mol, cgto
-=======
-  s2 = obsa.angular_static_args(*[cgto.primitives.angular] * 2)
-  s4 = obsa.angular_static_args(*[cgto.primitives.angular] * 4)
   incore_e_tensors = incore_int_sym(cgto, s2, s4)
 
   dg = DifferentiableGrids(pyscf_mol)
@@ -71,7 +65,6 @@
   grids_and_weights = dg.build(pyscf_mol.atom_coords())
 
   return incore_e_tensors, pyscf_mol, cgto, grids_and_weights
->>>>>>> b0214702
 
 
 def incore_cgto_scf_dft(cfg: D4FTConfig) -> None:
