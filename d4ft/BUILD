--- conflicted
+++ resolved
@@ -17,12 +17,6 @@
 
 package(default_visibility = ["//visibility:public"])
 
-<<<<<<< HEAD
-py_library(
-    name = "constants",
-    srcs = ["constants.py"],
-    visibility = ["//visibility:public"],
-=======
 exports_files([
     "workspace0.bzl",
     "workspace1.bzl",
@@ -32,28 +26,12 @@
 py_library(
     name = "constants",
     srcs = ["constants.py"],
->>>>>>> b6bb79c6
     deps = [],
 )
 
 py_library(
     name = "types",
     srcs = ["types.py"],
-<<<<<<< HEAD
-    visibility = ["//visibility:public"],
-    deps = [],
-)
-
-py_library(
-    name = "xc",
-    srcs = ["xc.py"],
-    visibility = ["//visibility:public"],
-    deps = [
-        ":types",
-        "//d4ft/integral/gto:cgto",
-        "//d4ft/integral/quadrature:utils",
-        "//d4ft/system:mol",
-=======
     deps = [],
 )
 
@@ -83,38 +61,10 @@
         ":config",
         ":types",
         requirement("optax"),
->>>>>>> b6bb79c6
     ],
 )
 
 py_library(
-<<<<<<< HEAD
-    name = "config",
-    srcs = ["config.py"],
-    visibility = ["//visibility:public"],
-    deps = [],
-)
-
-py_library(
-    name = "optimize",
-    srcs = ["optimize.py"],
-    visibility = ["//visibility:public"],
-    deps = [":config"],
-)
-
-py_library(
-    name = "utils",
-    srcs = ["utils.py"],
-    visibility = ["//visibility:public"],
-    deps = [],
-)
-
-py_library(
-    name = "logger",
-    srcs = ["logger.py"],
-    visibility = ["//visibility:public"],
-    deps = [],
-=======
     name = "utils",
     srcs = ["utils.py"],
     deps = [
@@ -128,7 +78,6 @@
     deps = [
         requirement("pandas"),
     ],
->>>>>>> b6bb79c6
 )
 
 py_library(
@@ -139,12 +88,6 @@
         ":constants",
         ":logger",
         ":optimize",
-<<<<<<< HEAD
-        ":pyscf_wrapper",
-        ":types",
-        ":utils",
-        ":xc",
-=======
         ":types",
         ":utils",
         ":xc",
@@ -153,6 +96,5 @@
         "//d4ft/native/xla:custom_call",
         "//d4ft/solver",
         "//d4ft/system",
->>>>>>> b6bb79c6
     ],
 )