# Copyright 2023 Garena Online Private Limited
#
# Licensed under the Apache License, Version 2.0 (the "License");
# you may not use this file except in compliance with the License.
# You may obtain a copy of the License at
#
#     http://www.apache.org/licenses/LICENSE-2.0
#
# Unless required by applicable law or agreed to in writing, software
# distributed under the License is distributed on an "AS IS" BASIS,
# WITHOUT WARRANTIES OR CONDITIONS OF ANY KIND, either express or implied.
# See the License for the specific language governing permissions and
# limitations under the License.
from __future__ import annotations  # forward declaration

import math
from typing import Callable, NamedTuple, Optional, Tuple, Union

import haiku as hk
import jax
import jax.numpy as jnp
import numpy as np
import scipy.special
from absl import logging
<<<<<<< HEAD
from d4ft.constants import SHELL_TO_ANGULAR_VEC, Shell, SPH_WF_NORMALIZATION_FACTOR
=======
from jaxtyping import Array, Float, Int

from d4ft.constants import SHELL_TO_ANGULAR_VEC, Shell
>>>>>>> 00f33362
from d4ft.system.mol import Mol
from d4ft.types import MoCoeff
from d4ft.utils import inv_softplus, make_constant_fn

_r25 = np.arange(25)
perm_2n_n = jnp.array(scipy.special.perm(2 * _r25, _r25))
"""Precomputed values for (2n)! / n! for n in (0,24).
 Used in GTO normalization and OS horizontal recursion."""


# TODO: is it good to vmap here? this code only works if vmapped
@jax.vmap
def gto_normalization_constant(
  angular: Int[Array, "*batch 3"], exponent: Float[Array, "*batch"]
) -> Int[Array, "*batch"]:
  """Normalization constant of GTO.

  Ref: https://en.wikipedia.org/wiki/Gaussian_orbital
  """
  return (2 * exponent / np.pi)**(3 / 4) * jnp.sqrt(
    (8 * exponent)**(jnp.sum(angular)) / jnp.prod(perm_2n_n[angular])
  )


def get_cgto_segment_id(cgto_splits: tuple) -> Int[Array, "n_gtos"]:
  n_gtos = sum(cgto_splits)
  cgto_seg_len = jnp.cumsum(jnp.array(cgto_splits))
  seg_id = jnp.argmax(jnp.arange(n_gtos)[:, None] < cgto_seg_len, axis=-1)
  return seg_id


def build_cgto_from_mol(mol: Mol) -> CGTO:
  """Transform pyscf mol object to CGTO.
  Reference: https://theochem.github.io/horton/2.0.1/tech_ref_gaussian_basis.html,
            https://onlinelibrary.wiley.com/iucr/itc/Bb/ch1o2v0001/table1o2o7o1/,
            https://github.com/sunqm/libcint/blob/747d6c0dd838d20abdc9a4c9e4c62d196a855bc0/src/cart2sph.c

  Returns:
    all translated GTOs. STO TO GTO
  """
  primitives = []
  atom_splits = []
  cgto_splits = []
  coeffs = []
  shells = []
  
  for i, element in enumerate(mol.elements):
    coord = mol.atom_coords[i]
    n_gtos = 0
    for sto in mol.basis[element]:
      shell = Shell(sto[0])
      gtos = sto[1:]
      for cid in range(1,1+len(gtos[0][1:])):
        for angular in SHELL_TO_ANGULAR_VEC[shell]:
          cgto_splits.append(len(gtos))
          for gto in gtos:
            exponent = gto[0]
            coeff = gto[cid]
            n_gtos += 1
            primitives.append((angular, coord, exponent))
            coeffs.append(coeff)
            shells.append(sto[0])
            
    atom_splits.append(n_gtos)

  primitives = PrimitiveGaussian(
    *[
      np.array(np.stack(a, axis=0)) if i ==
      0 else jnp.array(np.stack(a, axis=0))
      for i, a in enumerate(zip(*primitives))
    ]
  )
  cgto_splits = tuple(cgto_splits)
  cgto_seg_id = get_cgto_segment_id(cgto_splits)

  cur_ptr = 0
  # GTO normalize to 1 in cartesian
  cart_coeffs = jnp.array(coeffs) * primitives.normalization_constant()
  ncoeff = jnp.array([])
  # CGTO normalize to 1 in cartesian
  for lgto in cgto_splits:
    angular = jnp.sum(primitives.angular[cur_ptr])
    gto_coeffs = cart_coeffs[cur_ptr:cur_ptr+lgto].reshape(-1, 1)
    exponents = primitives.exponent[cur_ptr:cur_ptr+lgto].reshape(-1, 1)
    ee = exponents.reshape(-1, 1) + exponents.reshape(1, -1)
    # Apply gaussian_int to ee
    n = angular*2+2
    n1 = (n + 1) * .5
    ee = jax.scipy.special.gamma(n1) / (2. * ee**n1)
    # Compute s1
    s1 = 1. / jnp.sqrt(jnp.einsum('pi,pq,qi->i', gto_coeffs, ee, gto_coeffs))
    ncoeff = jnp.concatenate([ncoeff, jnp.einsum('pi,i->pi', gto_coeffs, s1).reshape(1,-1)[0]]) 
    cur_ptr += lgto

  # Real spherical Harmonic Normalization for Wavefunctions
  coeffs = ncoeff/primitives.normalization_constant()
  cgto = CGTO(
    primitives, primitives.normalization_constant(), jnp.array(coeffs),
    cgto_splits, cgto_seg_id, jnp.array(atom_splits), mol.atom_charges,
    mol.nocc, shells
  )
  return cgto

def build_cgto_sph_from_mol(cgto_cart: CGTO) -> CGTO:
  """Transform Cartesian CGTO object to CGTO.

  Returns:
    all translated GTOs. STO TO GTO
  """
  cgto_shells = []
  cgto_ptr = 0
  split_ptr = 0
  atom_ptr = 0
  atom_ngto_cart = 0
  atom_ngto_sph = 0
  primitives = []
  atom_splits = []
  cgto_splits = []
  coeffs = []
  shells = []
  while cgto_ptr < len(cgto_cart.shells):
    shell = cgto_cart.shells[cgto_ptr]
    ngtos = cgto_cart.cgto_splits[split_ptr] 
    cgto_shells.append(shell)

    # d shell: same as cartesian
    if shell == 0:
      for j in range(ngtos):
        primitives.append((cgto_cart.primitives[0][cgto_ptr+j],
                           cgto_cart.primitives[1][cgto_ptr+j],
                           cgto_cart.primitives[2][cgto_ptr+j]))
        coeffs.append(SPH_WF_NORMALIZATION_FACTOR[0]*cgto_cart.coeff[cgto_ptr+j])
        shells.append(cgto_cart.shells[cgto_ptr+j])
      cgto_splits.append(ngtos)
      cgto_ptr += 1*ngtos
      atom_ngto_cart += 1*ngtos
      atom_ngto_sph += 1*ngtos
      split_ptr += 1

    # p shell: same as cartesian
    elif shell == 1:
      for i in range(3):
        for j in range(ngtos):
          primitives.append((cgto_cart.primitives[0][cgto_ptr+i*ngtos+j],
                             cgto_cart.primitives[1][cgto_ptr+i*ngtos+j],
                             cgto_cart.primitives[2][cgto_ptr+i*ngtos+j]))
          coeffs.append(SPH_WF_NORMALIZATION_FACTOR[1]*cgto_cart.coeff[cgto_ptr+i*ngtos+j])
          shells.append(cgto_cart.shells[cgto_ptr+i*ngtos+j])
        cgto_splits.append(ngtos)
      atom_ngto_cart += 3*ngtos
      atom_ngto_sph += 3*ngtos
      cgto_ptr += 3*ngtos
      split_ptr += 3

    # d shell: xx xy xz yy yz zz -> xy yz 1/2(2zz-xx-yy) xz 1/2(xx-yy) 
    elif shell == 2:
      # d1.xy
      for j in range(ngtos):
        primitives.append((cgto_cart.primitives[0][cgto_ptr+1*ngtos+j],
                           cgto_cart.primitives[1][cgto_ptr+1*ngtos+j],
                           cgto_cart.primitives[2][cgto_ptr+1*ngtos+j]))
        coeffs.append(SPH_WF_NORMALIZATION_FACTOR[2]*cgto_cart.coeff[cgto_ptr+1*ngtos+j])
        shells.append(cgto_cart.shells[cgto_ptr+1*ngtos+j])
      cgto_splits.append(ngtos)
      # d2.yz
      for j in range(ngtos):
        primitives.append((cgto_cart.primitives[0][cgto_ptr+4*ngtos+j],
                           cgto_cart.primitives[1][cgto_ptr+4*ngtos+j],
                           cgto_cart.primitives[2][cgto_ptr+4*ngtos+j]))
        coeffs.append(SPH_WF_NORMALIZATION_FACTOR[2]*cgto_cart.coeff[cgto_ptr+4*ngtos+j])
        shells.append(cgto_cart.shells[cgto_ptr+4*ngtos+j])
      cgto_splits.append(ngtos)
      # d3.1/2(2z^2-x^2-y^2)
      # zz
      for j in range(ngtos):
        primitives.append((cgto_cart.primitives[0][cgto_ptr+5*ngtos+j],
                           cgto_cart.primitives[1][cgto_ptr+5*ngtos+j],
                           cgto_cart.primitives[2][cgto_ptr+5*ngtos+j]))
        coeffs.append(2*SPH_WF_NORMALIZATION_FACTOR[3]*cgto_cart.coeff[cgto_ptr+5*ngtos+j])
        shells.append(cgto_cart.shells[cgto_ptr+5*ngtos+j])
      # xx
      for j in range(ngtos):
        primitives.append((cgto_cart.primitives[0][cgto_ptr+j],
                           cgto_cart.primitives[1][cgto_ptr+j],
                           cgto_cart.primitives[2][cgto_ptr+j]))
        coeffs.append(-SPH_WF_NORMALIZATION_FACTOR[3]*cgto_cart.coeff[cgto_ptr+j])
        shells.append(cgto_cart.shells[cgto_ptr+j])
      # yy
      for j in range(ngtos):
        primitives.append((cgto_cart.primitives[0][cgto_ptr+3*ngtos+j],
                           cgto_cart.primitives[1][cgto_ptr+3*ngtos+j],
                           cgto_cart.primitives[2][cgto_ptr+3*ngtos+j]))
        coeffs.append(-SPH_WF_NORMALIZATION_FACTOR[3]*cgto_cart.coeff[cgto_ptr+3*ngtos+j])
        shells.append(cgto_cart.shells[cgto_ptr+3*ngtos+j])
      cgto_splits.append(3*ngtos)
      # d4.xz
      for j in range(ngtos):
        primitives.append((cgto_cart.primitives[0][cgto_ptr+2*ngtos+j],
                           cgto_cart.primitives[1][cgto_ptr+2*ngtos+j],
                           cgto_cart.primitives[2][cgto_ptr+2*ngtos+j]))
        coeffs.append(SPH_WF_NORMALIZATION_FACTOR[2]*cgto_cart.coeff[cgto_ptr+2*ngtos+j])
        shells.append(cgto_cart.shells[cgto_ptr+2*ngtos+j])
      cgto_splits.append(ngtos)
      # d5.1/2(x^2-y^2)
      # xx
      for j in range(ngtos):
        primitives.append((cgto_cart.primitives[0][cgto_ptr+j],
                           cgto_cart.primitives[1][cgto_ptr+j],
                           cgto_cart.primitives[2][cgto_ptr+j]))
        coeffs.append(0.5*SPH_WF_NORMALIZATION_FACTOR[2]
                      *cgto_cart.coeff[cgto_ptr+j])
        shells.append(cgto_cart.shells[cgto_ptr+j])
      # yy
      for j in range(ngtos):
        primitives.append((cgto_cart.primitives[0][cgto_ptr+3*ngtos+j],
                           cgto_cart.primitives[1][cgto_ptr+3*ngtos+j],
                           cgto_cart.primitives[2][cgto_ptr+3*ngtos+j]))
        coeffs.append(-0.5*SPH_WF_NORMALIZATION_FACTOR[2]
                      *cgto_cart.coeff[cgto_ptr+3*ngtos+j])
        shells.append(cgto_cart.shells[cgto_ptr+3*ngtos+j])
      cgto_splits.append(2*ngtos)
      cgto_ptr += 6*ngtos
      atom_ngto_cart += 6*ngtos
      atom_ngto_sph += 8*ngtos
      split_ptr += 6   
    # f shell
    elif shell == 3:
      # f1. 3xxy-yyy
      # xxy
      for j in range(ngtos):
        primitives.append((cgto_cart.primitives[0][cgto_ptr+1*ngtos+j],
                           cgto_cart.primitives[1][cgto_ptr+1*ngtos+j],
                           cgto_cart.primitives[2][cgto_ptr+1*ngtos+j]))
        coeffs.append(3*SPH_WF_NORMALIZATION_FACTOR[5]*cgto_cart.coeff[cgto_ptr+1*ngtos+j])
        shells.append(cgto_cart.shells[cgto_ptr+1*ngtos+j])
      # yyy
      for j in range(ngtos):
        primitives.append((cgto_cart.primitives[0][cgto_ptr+6*ngtos+j],
                           cgto_cart.primitives[1][cgto_ptr+6*ngtos+j],
                           cgto_cart.primitives[2][cgto_ptr+6*ngtos+j]))
        coeffs.append(-SPH_WF_NORMALIZATION_FACTOR[5]*cgto_cart.coeff[cgto_ptr+6*ngtos+j])
        shells.append(cgto_cart.shells[cgto_ptr+6*ngtos+j])
      cgto_splits.append(2*ngtos)
      # f2. 2xyz
      # xyz
      for j in range(ngtos):
        primitives.append((cgto_cart.primitives[0][cgto_ptr+4*ngtos+j],
                           cgto_cart.primitives[1][cgto_ptr+4*ngtos+j],
                           cgto_cart.primitives[2][cgto_ptr+4*ngtos+j]))
        coeffs.append(2*SPH_WF_NORMALIZATION_FACTOR[7]*cgto_cart.coeff[cgto_ptr+4*ngtos+j])
        shells.append(cgto_cart.shells[cgto_ptr+4*ngtos+j])
      cgto_splits.append(ngtos)
      # f3. -xxy-yyy+4yzz
      # xxy
      for j in range(ngtos):
        primitives.append((cgto_cart.primitives[0][cgto_ptr+1*ngtos+j],
                           cgto_cart.primitives[1][cgto_ptr+1*ngtos+j],
                           cgto_cart.primitives[2][cgto_ptr+1*ngtos+j]))
        coeffs.append(-SPH_WF_NORMALIZATION_FACTOR[6]*cgto_cart.coeff[cgto_ptr+1*ngtos+j])
        shells.append(cgto_cart.shells[cgto_ptr+1*ngtos+j])
      # yyy
      for j in range(ngtos):
        primitives.append((cgto_cart.primitives[0][cgto_ptr+6*ngtos+j],
                           cgto_cart.primitives[1][cgto_ptr+6*ngtos+j],
                           cgto_cart.primitives[2][cgto_ptr+6*ngtos+j]))
        coeffs.append(-SPH_WF_NORMALIZATION_FACTOR[6]*cgto_cart.coeff[cgto_ptr+6*ngtos+j])
        shells.append(cgto_cart.shells[cgto_ptr+6*ngtos+j])
      # yzz
      for j in range(ngtos):
        primitives.append((cgto_cart.primitives[0][cgto_ptr+8*ngtos+j],
                           cgto_cart.primitives[1][cgto_ptr+8*ngtos+j],
                           cgto_cart.primitives[2][cgto_ptr+8*ngtos+j]))
        coeffs.append(4*SPH_WF_NORMALIZATION_FACTOR[6]*cgto_cart.coeff[cgto_ptr+8*ngtos+j])
        shells.append(cgto_cart.shells[cgto_ptr+9*ngtos+j])
      cgto_splits.append(3*ngtos)
      # f4. -3xxz-3yyz+2zzz
      # xxz
      for j in range(ngtos):
        primitives.append((cgto_cart.primitives[0][cgto_ptr+2*ngtos+j],
                           cgto_cart.primitives[1][cgto_ptr+2*ngtos+j],
                           cgto_cart.primitives[2][cgto_ptr+2*ngtos+j]))
        coeffs.append(-3*SPH_WF_NORMALIZATION_FACTOR[4]*cgto_cart.coeff[cgto_ptr+2*ngtos+j])
        shells.append(cgto_cart.shells[cgto_ptr+2*ngtos+j])
      for j in range(ngtos):
        primitives.append((cgto_cart.primitives[0][cgto_ptr+7*ngtos+j],
                           cgto_cart.primitives[1][cgto_ptr+7*ngtos+j],
                           cgto_cart.primitives[2][cgto_ptr+7*ngtos+j]))
        coeffs.append(-3*SPH_WF_NORMALIZATION_FACTOR[4]*cgto_cart.coeff[cgto_ptr+7*ngtos+j])
        shells.append(cgto_cart.shells[cgto_ptr+7*ngtos+j])
      for j in range(ngtos):
        primitives.append((cgto_cart.primitives[0][cgto_ptr+9*ngtos+j],
                           cgto_cart.primitives[1][cgto_ptr+9*ngtos+j],
                           cgto_cart.primitives[2][cgto_ptr+9*ngtos+j]))
        coeffs.append(2*SPH_WF_NORMALIZATION_FACTOR[4]*cgto_cart.coeff[cgto_ptr+9*ngtos+j])
        shells.append(cgto_cart.shells[cgto_ptr+9*ngtos+j])
      cgto_splits.append(3*ngtos)
      # f5. -xxx-xyy+4xzz
      # xxx
      for j in range(ngtos):
        primitives.append((cgto_cart.primitives[0][cgto_ptr+0*ngtos+j],
                           cgto_cart.primitives[1][cgto_ptr+0*ngtos+j],
                           cgto_cart.primitives[2][cgto_ptr+0*ngtos+j]))
        coeffs.append(-SPH_WF_NORMALIZATION_FACTOR[6]*cgto_cart.coeff[cgto_ptr+0*ngtos+j])
        shells.append(cgto_cart.shells[cgto_ptr+0*ngtos+j])
      # xyy
      for j in range(ngtos):
        primitives.append((cgto_cart.primitives[0][cgto_ptr+3*ngtos+j],
                           cgto_cart.primitives[1][cgto_ptr+3*ngtos+j],
                           cgto_cart.primitives[2][cgto_ptr+3*ngtos+j]))
        coeffs.append(-SPH_WF_NORMALIZATION_FACTOR[6]*cgto_cart.coeff[cgto_ptr+3*ngtos+j])
        shells.append(cgto_cart.shells[cgto_ptr+3*ngtos+j])
      # zzz
      for j in range(ngtos):
        primitives.append((cgto_cart.primitives[0][cgto_ptr+5*ngtos+j],
                           cgto_cart.primitives[1][cgto_ptr+5*ngtos+j],
                           cgto_cart.primitives[2][cgto_ptr+5*ngtos+j]))
        coeffs.append(4*SPH_WF_NORMALIZATION_FACTOR[6]*cgto_cart.coeff[cgto_ptr+5*ngtos+j])
        shells.append(cgto_cart.shells[cgto_ptr+5*ngtos+j])
      cgto_splits.append(3*ngtos)
      # f6. xxz-yyz
      # xxz
      for j in range(ngtos):
        primitives.append((cgto_cart.primitives[0][cgto_ptr+2*ngtos+j],
                           cgto_cart.primitives[1][cgto_ptr+2*ngtos+j],
                           cgto_cart.primitives[2][cgto_ptr+2*ngtos+j]))
        coeffs.append(SPH_WF_NORMALIZATION_FACTOR[7]*cgto_cart.coeff[cgto_ptr+2*ngtos+j])
        shells.append(cgto_cart.shells[cgto_ptr+2*ngtos+j])
      # yyz
      for j in range(ngtos):
        primitives.append((cgto_cart.primitives[0][cgto_ptr+7*ngtos+j],
                           cgto_cart.primitives[1][cgto_ptr+7*ngtos+j],
                           cgto_cart.primitives[2][cgto_ptr+7*ngtos+j]))
        coeffs.append(-SPH_WF_NORMALIZATION_FACTOR[7]*cgto_cart.coeff[cgto_ptr+7*ngtos+j])
        shells.append(cgto_cart.shells[cgto_ptr+7*ngtos+j])
      cgto_splits.append(2*ngtos)
      # f7. xxx-3xyy
      # xxx
      for j in range(ngtos):
        primitives.append((cgto_cart.primitives[0][cgto_ptr+0*ngtos+j],
                           cgto_cart.primitives[1][cgto_ptr+0*ngtos+j],
                           cgto_cart.primitives[2][cgto_ptr+0*ngtos+j]))
        coeffs.append(SPH_WF_NORMALIZATION_FACTOR[5]*cgto_cart.coeff[cgto_ptr+0*ngtos+j])
        shells.append(cgto_cart.shells[cgto_ptr+0*ngtos+j])
      # zyy
      for j in range(ngtos):
        primitives.append((cgto_cart.primitives[0][cgto_ptr+3*ngtos+j],
                           cgto_cart.primitives[1][cgto_ptr+3*ngtos+j],
                           cgto_cart.primitives[2][cgto_ptr+3*ngtos+j]))
        coeffs.append(-3*SPH_WF_NORMALIZATION_FACTOR[5]*cgto_cart.coeff[cgto_ptr+3*ngtos+j])
        shells.append(cgto_cart.shells[cgto_ptr+3*ngtos+j])
      cgto_splits.append(2*ngtos)
      cgto_ptr += 10*ngtos
      atom_ngto_cart += 10*ngtos
      atom_ngto_sph += 16*ngtos
      split_ptr += 10

    if atom_ngto_cart == cgto_cart.atom_splits[atom_ptr]:
      atom_splits.append(atom_ngto_sph)
      atom_ngto_cart = 0
      atom_ptr += 1
  cgto_splits = tuple(cgto_splits)
  cgto_seg_id = get_cgto_segment_id(cgto_splits)
  primitives = PrimitiveGaussian(
    *[jnp.array(np.stack(a, axis=0)) for a in zip(*primitives)]
  )
  cgto_sph = CGTO(
    primitives, primitives.normalization_constant(), jnp.array(coeffs),
    cgto_splits, cgto_seg_id, jnp.array(atom_splits), cgto_cart.charge,
    cgto_cart.nocc, shells
  )
  logging.info(f"there are {sum(cgto_splits)} GTOs")
  return cgto_sph


class PrimitiveGaussian(NamedTuple):
  """Batch of Primitive Gaussians / Gaussian-Type Orbitals (GTO)."""
  angular: Int[np.ndarray, "*batch 3"]
  """angular momentum vector, e.g. (0,1,0). Note that it is stored as
  numpy array to avoid tracing error, which is okay since it is not
  trainable."""
  center: Float[Array, "*batch 3"]
  """atom coordinates for each GTO."""
  exponent: Float[Array, "*batch"]
  """GTO exponent / bandwith"""
  @property
  def n_orbs(self) -> int:
    return self.angular.shape[0]

  @property
  def n_orbs(self) -> int:
    return self.angular.shape[0]

  def normalization_constant(self) -> Int[Array, "*batch"]:
    return gto_normalization_constant(self.angular, self.exponent)

  def eval(self, r: Float[Array, "3"]) -> Float[Array, "*batch"]:
    """Evaluate GTO (unnormalized) with given real space coordinate.

    Args:
      r: 3D real space coordinate

    Returns:
      unnormalized gto (x-c_x)^l (y-c_y)^m (z-c_z)^n exp{-alpha |r-c|^2}
    """
    xyz_lmn = []
    for i in range(self.n_orbs):
      xyz_lmn_i = 1.0
      for d in range(3):  # x, y, z
        if self.angular[i, d] > 0:
          xyz_lmn_i *= jnp.power(r[d] - self.center[i, d], self.angular[i, d])
      xyz_lmn.append(xyz_lmn_i)
    xyz_lmn = jnp.array(xyz_lmn)
    exp = jnp.exp(-self.exponent * jnp.sum((r - self.center)**2, axis=1))
    return xyz_lmn * exp


class CGTO(NamedTuple):
  """Linear Combination of Contracted Gaussian-Type Orbitals.
  Can be used to represent AO.
  """
  primitives: PrimitiveGaussian
  """GTO basis functions."""
  N: Int[Array, "n_gtos"]
  """Store computed GTO normalization constant. (cgto normalize)"""
  coeff: Float[Array, "*n_gtos"]
  """CGTO contraction coefficient. n_cgto is usually the number of AO."""
  cgto_splits: Union[Int[Array, "*n_cgtos"], tuple]
  """CGTO segment lengths. e.g. (3, 3, 3, 3, 3, 3, 3, 3, 3, 3) for O2 in sto-3g.
  Store it in tuple form so that it is hashable, and can be passed to a jitted
  function as static arg."""
  cgto_seg_id: Int[Array, "n_gtos"]
  """Segment ids for contracting tensors in GTO basis to CGTO basis.
  e.g. [0, 0, 0, 1, 1, 1, 2, 2, 2, 3, 3, 3, 4, 4, 4, 5, 5, 5, 6, 6, 6, 7, 7, 7,
  8, 8, 8, 9, 9, 9] for O2 in sto-3g.
  """
  atom_splits: Int[Array, "*n_atoms"]
  """Atom segment lengths. e.g. [15, 15] for O2 in sto-3g.
  Useful for copying atom centers to each GTO when doing basis optimization."""
  charge: Int[Array, "*n_atoms"]
  """charges of the atoms"""
  nocc: Int[Array, "2 nao"]
  """occupation mask for alpha and beta spin"""
  shells: Int[Array, "*n_gtos"]
  """shell idx for each gto"""

  @property
  def n_gtos(self) -> int:
    return sum(self.cgto_splits)

  @property
  def n_cgtos(self) -> int:
    return len(self.cgto_splits)

  @property
  def nao(self) -> int:
    return self.n_cgtos

  @property
  def n_atoms(self) -> int:
    return len(self.atom_splits)

  @property
  def atom_coords(self) -> Float[Array, "n_atoms 3"]:
    return self.primitives.center[jnp.cumsum(jnp.array(self.atom_splits)) - 1]

  def map_params(
    self, f: Callable
  ) -> Tuple[PrimitiveGaussian, Float[Array, "*batch"]]:
    """Apply function f to primitive gaussian parameters and contraction coeffs.
    Can be used to get a tensor slice of the parameters for contraction or
    tensorization.
    """
    angular, center, exponent, coeff = map(
      f, [
        self.primitives.angular, self.primitives.center,
        self.primitives.exponent, self.coeff
      ]
    )
    return PrimitiveGaussian(angular, center, exponent), coeff

  def eval(self, r: Float[Array, "3"]) -> Float[Array, "n_cgtos"]:
    """Evaluate CGTO given real space coordinate by first evaluate
    all primitives, normalize it then contract them.

    Args:
      r: 3D real space coordinate

    Returns:
      contracted normalized gtos.
    """
    gto_val = self.coeff * self.N * self.primitives.eval(r)
    n_cgtos = len(self.cgto_splits)
    return jax.ops.segment_sum(gto_val, self.cgto_seg_id, n_cgtos)

  @staticmethod
  def from_mol(mol: Mol) -> CGTO:
    """Build CGTO from pyscf mol."""
    return build_cgto_from_mol(mol)
  
  @staticmethod
  def from_cart(cgto_cart:CGTO) -> CGTO:
    return build_cgto_sph_from_mol(cgto_cart)

  def to_hk(self) -> CGTO:
    """Convert optimizable parameters to hk.Params. Must be haiku transformed.
    Can be used for basis optimization.
    """
    center_init = self.atom_coords
    center = hk.get_parameter(
      "center", center_init.shape, init=make_constant_fn(center_init)
    )
    center_rep = jnp.repeat(
      center,
      jnp.array(self.atom_splits),
      axis=0,
      total_repeat_length=self.n_gtos
    )
    # NOTE: we want to have some activation function here to make sure
    # that exponent > 0. However softplus is not good as inv_softplus
    # makes some exponent goes inf
    exponent = jax.nn.softplus(
      hk.get_parameter(
        "exponent",
        self.primitives.exponent.shape,
        init=make_constant_fn(inv_softplus(self.primitives.exponent))
      )
    )
    coeff = hk.get_parameter(
      "coeff", self.coeff.shape, init=make_constant_fn(self.coeff)
    )
    primitives = PrimitiveGaussian(
      self.primitives.angular, center_rep, exponent
    )
    return self._replace(primitives=primitives, coeff=coeff)

  # TODO: instead of using occupation mask, we can orthogonalize a non-square
  # matrix directly
  def get_mo_coeff(
    self,
    rks: bool,
    ortho_fn: Optional[Callable] = None,
    ovlp_sqrt_inv: Optional[Float[Array, "nao nao"]] = None,
    apply_spin_mask: bool = True,
    use_hk: bool = True,
    key: Optional[jax.Array] = None,
  ) -> MoCoeff:
    """Function to return MO coefficient. Must be haiku transformed."""
    nmo = self.nao
    shape = ([nmo, nmo] if rks else [2, nmo, nmo])

    if use_hk:
      mo_params = hk.get_parameter(
        "mo_params",
        shape,
        init=hk.initializers.RandomNormal(stddev=1. / math.sqrt(nmo))
      )
    else:
      assert key is not None
      mo_params = jax.random.normal(key, shape) / jnp.sqrt(nmo)

    if ortho_fn:
      # ortho_fn provide a parameterization of the generalized Stiefel manifold
      # where (CSC=I), i.e. overlap matrix in Roothann equations is identity.
      mo_coeff = ortho_fn(mo_params) @ ovlp_sqrt_inv
    else:
      mo_coeff = mo_params

    if rks:  # restrictied mo
      mo_coeff_spin = jnp.repeat(mo_coeff[None], 2, 0)  # add spin axis
    else:
      mo_coeff_spin = mo_coeff

    if apply_spin_mask:
      mo_coeff_spin *= self.nocc[:, :, None]  # apply spin mask
    # mo_coeff_spin = mo_coeff_spin.reshape(-1, nmo)  # flatten
    return mo_coeff_spin<|MERGE_RESOLUTION|>--- conflicted
+++ resolved
@@ -22,13 +22,9 @@
 import numpy as np
 import scipy.special
 from absl import logging
-<<<<<<< HEAD
+from jaxtyping import Array, Float, Int
+
 from d4ft.constants import SHELL_TO_ANGULAR_VEC, Shell, SPH_WF_NORMALIZATION_FACTOR
-=======
-from jaxtyping import Array, Float, Int
-
-from d4ft.constants import SHELL_TO_ANGULAR_VEC, Shell
->>>>>>> 00f33362
 from d4ft.system.mol import Mol
 from d4ft.types import MoCoeff
 from d4ft.utils import inv_softplus, make_constant_fn
@@ -413,9 +409,6 @@
   """atom coordinates for each GTO."""
   exponent: Float[Array, "*batch"]
   """GTO exponent / bandwith"""
-  @property
-  def n_orbs(self) -> int:
-    return self.angular.shape[0]
 
   @property
   def n_orbs(self) -> int:
