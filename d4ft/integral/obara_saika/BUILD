# Copyright 2023 Garena Online Private Limited
#
# Licensed under the Apache License, Version 2.0 (the "License");
# you may not use this file except in compliance with the License.
# You may obtain a copy of the License at
#
#      http://www.apache.org/licenses/LICENSE-2.0
#
# Unless required by applicable law or agreed to in writing, software
# distributed under the License is distributed on an "AS IS" BASIS,
# WITHOUT WARRANTIES OR CONDITIONS OF ANY KIND, either express or implied.
# See the License for the specific language governing permissions and
# limitations under the License.

load("@rules_python//python:defs.bzl", "py_library")

package(default_visibility = ["//visibility:public"])

<<<<<<< HEAD
py_library(
    name = "driver",
    srcs = ["driver.py"],
    deps = [
        ":angular_stats",
        ":electron_repulsion_integral",
        ":kinetic_integral",
        ":nuclear_attraction_integral",
        "//d4ft/integral/gto:cgto",
        "//d4ft/integral/gto:symmetry",
        "//d4ft/integral/gto:tensorization",
        "//d4ft/integral/obara_saika",
    ],
)

py_library(
    name = "boys_table",
    srcs = ["boys_table.py"],
)

=======
>>>>>>> 00f33362
py_library(
    name = "driver",
    srcs = ["driver.py"],
    deps = [
        ":angular_stats",
        ":electron_repulsion_integral",
        ":kinetic_integral",
        ":nuclear_attraction_integral",
        "//d4ft/integral/gto:cgto",
        "//d4ft/integral/gto:symmetry",
        "//d4ft/integral/gto:tensorization",
        "//d4ft/integral/obara_saika",
    ],
)

py_library(
    name = "boys_table",
    srcs = ["boys_table.py"],
)

py_library(
    name = "boys",
    srcs = ["boys.py"],
    deps = [":boys_table"],
)

py_library(
    name = "terms",
    srcs = ["terms.py"],
    deps = [],
)

py_library(
    name = "utils",
    srcs = ["utils.py"],
    deps = [],
)

py_library(
    name = "angular_stats",
    srcs = ["angular_stats.py"],
    deps = ["//d4ft:types"],
)

py_library(
    name = "overlap_integral",
    srcs = ["overlap_integral.py"],
    deps = [
        ":angular_stats",
        ":terms",
        ":utils",
        "//d4ft:types",
        "//d4ft/integral/gto:cgto",
    ],
)

py_library(
    name = "kinetic_integral",
    srcs = ["kinetic_integral.py"],
    deps = [
        ":angular_stats",
        ":terms",
        "//d4ft:types",
        "//d4ft/integral/gto:cgto",
    ],
)

py_library(
    name = "nuclear_attraction_integral",
    srcs = ["nuclear_attraction_integral.py"],
    deps = [
        ":angular_stats",
        ":boys",
        ":terms",
        ":utils",
        "//d4ft:types",
        "//d4ft/integral/gto:cgto",
    ],
)

py_library(
    name = "electron_repulsion_integral",
    srcs = ["electron_repulsion_integral.py"],
    deps = [
        ":angular_stats",
        ":boys",
        ":terms",
        ":utils",
        "//d4ft:types",
        "//d4ft/integral/gto:cgto",
    ],
)

py_library(
    name = "obara_saika",
    srcs = ["__init__.py"],
    deps = [
        ":angular_stats",
        ":boys",
        ":boys_table",
        ":electron_repulsion_integral",
        ":kinetic_integral",
        ":nuclear_attraction_integral",
        ":overlap_integral",
        ":terms",
        ":utils",
    ],
)<|MERGE_RESOLUTION|>--- conflicted
+++ resolved
@@ -16,29 +16,6 @@
 
 package(default_visibility = ["//visibility:public"])
 
-<<<<<<< HEAD
-py_library(
-    name = "driver",
-    srcs = ["driver.py"],
-    deps = [
-        ":angular_stats",
-        ":electron_repulsion_integral",
-        ":kinetic_integral",
-        ":nuclear_attraction_integral",
-        "//d4ft/integral/gto:cgto",
-        "//d4ft/integral/gto:symmetry",
-        "//d4ft/integral/gto:tensorization",
-        "//d4ft/integral/obara_saika",
-    ],
-)
-
-py_library(
-    name = "boys_table",
-    srcs = ["boys_table.py"],
-)
-
-=======
->>>>>>> 00f33362
 py_library(
     name = "driver",
     srcs = ["driver.py"],
