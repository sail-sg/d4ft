# Copyright 2023 Garena Online Private Limited
#
# Licensed under the Apache License, Version 2.0 (the "License");
# you may not use this file except in compliance with the License.
# You may obtain a copy of the License at
#
#      http://www.apache.org/licenses/LICENSE-2.0
#
# Unless required by applicable law or agreed to in writing, software
# distributed under the License is distributed on an "AS IS" BASIS,
# WITHOUT WARRANTIES OR CONDITIONS OF ANY KIND, either express or implied.
# See the License for the specific language governing permissions and
# limitations under the License.

load("@rules_python//python:defs.bzl", "py_library")

package(default_visibility = ["//visibility:public"])

py_library(
    name = "driver",
    srcs = ["driver.py"],
    deps = [
        ":angular_stats",
        ":electron_repulsion_integral",
        ":kinetic_integral",
        ":nuclear_attraction_integral",
        "//d4ft/integral/gto:cgto",
        "//d4ft/integral/gto:symmetry",
        "//d4ft/integral/gto:tensorization",
        "//d4ft/integral/obara_saika",
    ],
)

py_library(
    name = "boys_table",
    srcs = ["boys_table.py"],
)

py_library(
    name = "driver",
    srcs = ["driver.py"],
    visibility = ["//visibility:public"],
    deps = [
        ":angular_stats",
        ":electron_repulsion_integral",
        ":kinetic_integral",
        ":nuclear_attraction_integral",
        "//d4ft/integral/gto:cgto",
        "//d4ft/integral/gto:symmetry",
        "//d4ft/integral/gto:tensorization",
        "//d4ft/integral/obara_saika",
    ],
)

py_library(
    name = "boys_table",
    srcs = ["boys_table.py"],
    visibility = ["//visibility:public"],
)

py_library(
    name = "boys",
    srcs = ["boys.py"],
<<<<<<< HEAD
    visibility = ["//visibility:public"],
=======
>>>>>>> b6bb79c6
    deps = [":boys_table"],
)

py_library(
    name = "terms",
    srcs = ["terms.py"],
<<<<<<< HEAD
    visibility = ["//visibility:public"],
=======
>>>>>>> b6bb79c6
    deps = [],
)

py_library(
    name = "utils",
    srcs = ["utils.py"],
<<<<<<< HEAD
    visibility = ["//visibility:public"],
=======
>>>>>>> b6bb79c6
    deps = [],
)

py_library(
    name = "angular_stats",
    srcs = ["angular_stats.py"],
<<<<<<< HEAD
    visibility = ["//visibility:public"],
=======
>>>>>>> b6bb79c6
    deps = ["//d4ft:types"],
)

py_library(
    name = "overlap_integral",
    srcs = ["overlap_integral.py"],
<<<<<<< HEAD
    visibility = ["//visibility:public"],
=======
>>>>>>> b6bb79c6
    deps = [
        ":angular_stats",
        ":terms",
        ":utils",
        "//d4ft:types",
        "//d4ft/integral/gto:cgto",
    ],
)

py_library(
    name = "kinetic_integral",
    srcs = ["kinetic_integral.py"],
<<<<<<< HEAD
    visibility = ["//visibility:public"],
=======
>>>>>>> b6bb79c6
    deps = [
        ":angular_stats",
        ":terms",
        "//d4ft:types",
        "//d4ft/integral/gto:cgto",
    ],
)

py_library(
    name = "nuclear_attraction_integral",
    srcs = ["nuclear_attraction_integral.py"],
<<<<<<< HEAD
    visibility = ["//visibility:public"],
=======
>>>>>>> b6bb79c6
    deps = [
        ":angular_stats",
        ":boys",
        ":terms",
        ":utils",
        "//d4ft:types",
        "//d4ft/integral/gto:cgto",
    ],
)

py_library(
    name = "electron_repulsion_integral",
    srcs = ["electron_repulsion_integral.py"],
<<<<<<< HEAD
    visibility = ["//visibility:public"],
=======
>>>>>>> b6bb79c6
    deps = [
        ":angular_stats",
        ":boys",
        ":terms",
        ":utils",
        "//d4ft:types",
        "//d4ft/integral/gto:cgto",
    ],
)

py_library(
    name = "obara_saika",
    srcs = ["__init__.py"],
    deps = [
        ":angular_stats",
        ":boys",
        ":boys_table",
        ":electron_repulsion_integral",
        ":kinetic_integral",
        ":nuclear_attraction_integral",
        ":overlap_integral",
        ":terms",
        ":utils",
    ],
)<|MERGE_RESOLUTION|>--- conflicted
+++ resolved
@@ -61,50 +61,30 @@
 py_library(
     name = "boys",
     srcs = ["boys.py"],
-<<<<<<< HEAD
-    visibility = ["//visibility:public"],
-=======
->>>>>>> b6bb79c6
     deps = [":boys_table"],
 )
 
 py_library(
     name = "terms",
     srcs = ["terms.py"],
-<<<<<<< HEAD
-    visibility = ["//visibility:public"],
-=======
->>>>>>> b6bb79c6
     deps = [],
 )
 
 py_library(
     name = "utils",
     srcs = ["utils.py"],
-<<<<<<< HEAD
-    visibility = ["//visibility:public"],
-=======
->>>>>>> b6bb79c6
     deps = [],
 )
 
 py_library(
     name = "angular_stats",
     srcs = ["angular_stats.py"],
-<<<<<<< HEAD
-    visibility = ["//visibility:public"],
-=======
->>>>>>> b6bb79c6
     deps = ["//d4ft:types"],
 )
 
 py_library(
     name = "overlap_integral",
     srcs = ["overlap_integral.py"],
-<<<<<<< HEAD
-    visibility = ["//visibility:public"],
-=======
->>>>>>> b6bb79c6
     deps = [
         ":angular_stats",
         ":terms",
@@ -117,10 +97,6 @@
 py_library(
     name = "kinetic_integral",
     srcs = ["kinetic_integral.py"],
-<<<<<<< HEAD
-    visibility = ["//visibility:public"],
-=======
->>>>>>> b6bb79c6
     deps = [
         ":angular_stats",
         ":terms",
@@ -132,10 +108,6 @@
 py_library(
     name = "nuclear_attraction_integral",
     srcs = ["nuclear_attraction_integral.py"],
-<<<<<<< HEAD
-    visibility = ["//visibility:public"],
-=======
->>>>>>> b6bb79c6
     deps = [
         ":angular_stats",
         ":boys",
@@ -149,10 +121,6 @@
 py_library(
     name = "electron_repulsion_integral",
     srcs = ["electron_repulsion_integral.py"],
-<<<<<<< HEAD
-    visibility = ["//visibility:public"],
-=======
->>>>>>> b6bb79c6
     deps = [
         ":angular_stats",
         ":boys",
