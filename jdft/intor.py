import jax
import numpy as np
import jax.numpy as jnp
from jdft.functions import set_diag_zero
from absl import logging


class Intor():
  def __init__(self, mo):
    '''
    Args:
      |mo: molecular orbitals. R^3 -> R^N. N-body molecular orbital wave functions.
      |mol: a molecular object.
    '''
    self.mo = mo

  def single1(self):
    '''
      single particle integral
      \int v(x) \psi dx
    '''
    raise NotImplementedError()

  def single2(self):
    '''
      single particle integral
      \int v(x) \psi^2 dx
    '''
    raise NotImplementedError()

  def double1(self):
    '''
      double particle integral
      \int\int \psi(x) v(x, y) \psi(y) dxdy
    '''
    raise NotImplementedError()

  def double2(self):
    '''
      double particle integral
      \int\int \psi^2(x) v(x, y) \psi^2(y) dxdy
    '''
    raise NotImplementedError()


class Quadrature(Intor):
  def __init__(self, mo, grids, weights):
    '''
      Args:
        |mo: molecular orbitals. R^3 -> array the output of mo can be any shape. Example: shape=(2, N)
        |mol: a molecular object.
        |level: int. 0~9. grid level.
    '''
    super().__init__(mo)
    self.grids = grids
    self.weights = weights


  def single(self, v=lambda x: 1, exponent=1):
    '''
      single particle integral with respect to wave function.
      \sum_{i} \int v(x) \psi_{i}^{exponent}(x) dx
      Args:
        |v: integrand. R^3 -> R or R^D, where D is shape of the output of mo.
      Returns:
        float. the integral.
    '''
    # w_grids: evaluation of single electron wave functions
    w_grids = jax.vmap(self.mo)(self.grids)
    if exponent != 1:
      w_grids = w_grids ** exponent
    # v_grids: evaluation of the integrand function v
    v_grids = jax.vmap(v)(self.grids)
    if len(w_grids.shape) > len(v_grids.shape):
      # when v is shared for all orbitals, broadcast v_grids to match w_grids
      v_grids = jnp.expand_dims(
          v_grids, axis=np.arange(len(w_grids.shape)-1)+1)
    output = v_grids * w_grids
    output *= jnp.expand_dims(self.weights,
                              axis=np.arange(len(w_grids.shape)-1)+1)
    output = jnp.sum(output)
    return output

  def single1(self, v=lambda x: 1):
    '''
      single particle integral with respect to wave function.
      \sum_{i} \int v(x) \psi_{i}(x) dx
      Args:
        |v: integrand. R^3 -> R
      Returns:
        float. the integral.
    '''
    return self.single(v, exponent=1)

  def single2(self, v=lambda x: 1):
    '''
      single particle integral with respect to pdf.
      \sum_{i} \int v(x) \psi_{i}^2(x) dx
      Args:
        |v: integrand. R^3 -> R
      Returns:
        float. the integral.
    '''
    return self.single(v, exponent=2)

  def double(self, v=lambda x, y: 1, exponent=1):
    '''
      double particle integral with respect to wave function.
      \sum_{i} \int \int \psi^{exponent}(x) v(x, y) \psi^{exponent}(y)
    '''
    def outer(x): return jnp.outer(x, x)
    w_grids = jax.vmap(self.mo)(self.grids)
<<<<<<< HEAD
    w_grids = jnp.sum(w_grids, axis=1+np.arange(len(w_grids.shape)-1))
=======
    if exponent != 1:
      w_grids = w_grids**exponent

    w_grids = jnp.sum(w_grids, axis = 1+np.arange(len(w_grids.shape)-1))
    w_grids *= self.weights
>>>>>>> b245b2d9
    w_mat = outer(w_grids)
    v_mat = jax.vmap(lambda x: jax.vmap(
        lambda y: v(x, y))(self.grids))(self.grids)
    v_mat = set_diag_zero(v_mat)
    output = w_mat * v_mat
    output = jnp.sum(output)
    return output

<<<<<<< HEAD
  def double_overlap(self):
    w_grids = jax.vmap(self.mo)(self.grids)
    w_grids = jnp.reshape(w_grids, newshape=(w_grids.shape[0], -1))
    def outer(x): return jnp.outer(x, x)
    w_mat = jax.vmap(outer)(w_grids)
    output = w_mat * jnp.expand_dims(self.weights, (1, 2))
    return jnp.sum(output, axis=(0))

  def double2(self, v=lambda x, y: 1):
=======
  def double1(self, v=lambda x, y: 1):
>>>>>>> b245b2d9
    '''
      double particle integral: inner product.
      \int \int \psi(x)^T v(x, y) \psi(y) dx dy
      Args:
        |v: integrand. a double variant function. (R^3, R^3) -> R eg: v(x, y) = 1/jnp.norm(x-y)
      Returns:
        float. the integral.
    '''
<<<<<<< HEAD
    def outer(x): return jnp.outer(x, x)
    w_grids = jax.vmap(self.mo)(self.grids)**2
    w_grids = jnp.sum(w_grids, axis=1+np.arange(len(w_grids.shape)-1))
    w_grids *= self.weights
    w_mat = outer(w_grids)
    v_mat = jax.vmap(lambda x: jax.vmap(
        lambda y: v(x, y))(self.grids))(self.grids)
    v_mat = set_diag_zero(v_mat)
    output = w_mat * v_mat
    output = jnp.sum(output)
    return output
=======
    return self.double(v, exponent=1)

  def double2(self, v=lambda x, y: 1):
    return self.double(v, exponent=2)

  def overlap(self):
    w_grids = jax.vmap(self.mo)(self.grids)
    w_grids = jnp.reshape(w_grids, newshape=(w_grids.shape[0], -1))
    outer = lambda x: jnp.outer(x, x)
    w_mat = jax.vmap(outer)(w_grids)
    output = w_mat * jnp.expand_dims(self.weights, (1, 2))
    return jnp.sum(output, axis=(0))
>>>>>>> b245b2d9

  def lda(self):
    wave_at_grid = jax.vmap(self.mo)(self.grids)  # shape: (D, 2, N)
    const = -3 / 4 * (3 / jnp.pi)**(1 / 3)
    density = jnp.sum(wave_at_grid**2, axis=(1, 2))
    return const * jnp.sum(density**(4 / 3) * self.weights)<|MERGE_RESOLUTION|>--- conflicted
+++ resolved
@@ -110,15 +110,11 @@
     '''
     def outer(x): return jnp.outer(x, x)
     w_grids = jax.vmap(self.mo)(self.grids)
-<<<<<<< HEAD
-    w_grids = jnp.sum(w_grids, axis=1+np.arange(len(w_grids.shape)-1))
-=======
     if exponent != 1:
       w_grids = w_grids**exponent
 
     w_grids = jnp.sum(w_grids, axis = 1+np.arange(len(w_grids.shape)-1))
     w_grids *= self.weights
->>>>>>> b245b2d9
     w_mat = outer(w_grids)
     v_mat = jax.vmap(lambda x: jax.vmap(
         lambda y: v(x, y))(self.grids))(self.grids)
@@ -127,19 +123,7 @@
     output = jnp.sum(output)
     return output
 
-<<<<<<< HEAD
-  def double_overlap(self):
-    w_grids = jax.vmap(self.mo)(self.grids)
-    w_grids = jnp.reshape(w_grids, newshape=(w_grids.shape[0], -1))
-    def outer(x): return jnp.outer(x, x)
-    w_mat = jax.vmap(outer)(w_grids)
-    output = w_mat * jnp.expand_dims(self.weights, (1, 2))
-    return jnp.sum(output, axis=(0))
-
-  def double2(self, v=lambda x, y: 1):
-=======
   def double1(self, v=lambda x, y: 1):
->>>>>>> b245b2d9
     '''
       double particle integral: inner product.
       \int \int \psi(x)^T v(x, y) \psi(y) dx dy
@@ -148,19 +132,6 @@
       Returns:
         float. the integral.
     '''
-<<<<<<< HEAD
-    def outer(x): return jnp.outer(x, x)
-    w_grids = jax.vmap(self.mo)(self.grids)**2
-    w_grids = jnp.sum(w_grids, axis=1+np.arange(len(w_grids.shape)-1))
-    w_grids *= self.weights
-    w_mat = outer(w_grids)
-    v_mat = jax.vmap(lambda x: jax.vmap(
-        lambda y: v(x, y))(self.grids))(self.grids)
-    v_mat = set_diag_zero(v_mat)
-    output = w_mat * v_mat
-    output = jnp.sum(output)
-    return output
-=======
     return self.double(v, exponent=1)
 
   def double2(self, v=lambda x, y: 1):
@@ -173,7 +144,6 @@
     w_mat = jax.vmap(outer)(w_grids)
     output = w_mat * jnp.expand_dims(self.weights, (1, 2))
     return jnp.sum(output, axis=(0))
->>>>>>> b245b2d9
 
   def lda(self):
     wave_at_grid = jax.vmap(self.mo)(self.grids)  # shape: (D, 2, N)
